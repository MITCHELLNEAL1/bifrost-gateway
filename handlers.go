package main

import (
	"fmt"
	"math/rand"
	"net/http"
<<<<<<< HEAD
	"runtime"
=======
	"os"
>>>>>>> 39ad2fe2
	"strconv"
	"time"

	_ "net/http/pprof"

	"github.com/ipfs/bifrost-gateway/lib"

	"github.com/filecoin-saturn/caboose"
	"github.com/ipfs/boxo/blockservice"
	bstore "github.com/ipfs/boxo/blockstore"
	"github.com/ipfs/boxo/coreiface/path"
	"github.com/ipfs/boxo/gateway"
	"github.com/prometheus/client_golang/prometheus"
	"github.com/prometheus/client_golang/prometheus/promhttp"
)

func makeMetricsAndDebuggingHandler(port int) (*http.Server, error) {
	mux := http.NewServeMux()

	gatherers := prometheus.Gatherers{
		prometheus.DefaultGatherer,
		caboose.CabooseMetrics,
	}
	options := promhttp.HandlerOpts{}
	mux.Handle("/debug/metrics/prometheus", promhttp.HandlerFor(gatherers, options))
	mux.Handle("/debug/vars", http.DefaultServeMux)
	mux.Handle("/debug/pprof/", http.DefaultServeMux)
	mux.Handle("/debug/stack", http.DefaultServeMux)
	MutexFractionOption("/debug/pprof-mutex/", mux)
	BlockProfileRateOption("/debug/pprof-block/", mux)

	return &http.Server{
		Handler: mux,
		Addr:    ":" + strconv.Itoa(port),
	}, nil
}

func withConnect(next http.Handler) http.Handler {
	return http.HandlerFunc(func(w http.ResponseWriter, r *http.Request) {
		// ServeMux does not support requests with CONNECT method,
		// so we need to handle them separately
		// https://golang.org/src/net/http/request.go#L111
		if r.Method == http.MethodConnect {
			w.WriteHeader(http.StatusOK)
			return
		}

		next.ServeHTTP(w, r)
	})
}

func withRequestLogger(next http.Handler) http.Handler {
	return http.HandlerFunc(func(w http.ResponseWriter, r *http.Request) {
		goLog.Infow(r.Method, "url", r.URL, "host", r.Host)
		// TODO: if debug is enabled, show more? goLog.Infow("request received", "url", r.URL, "host", r.Host, "method", r.Method, "ua", r.UserAgent(), "referer", r.Referer())
		next.ServeHTTP(w, r)
	})
}

func makeGatewayHandler(bs bstore.Blockstore, kuboRPC []string, port int, blockCacheSize int, cdns *cachedDNS, useGraphBackend bool) (*http.Server, error) {
	// Sets up the routing system, which will proxy the IPNS routing requests to the given gateway.
	routing := newProxyRouting(kuboRPC, cdns)

	// Sets up a cache to store blocks in
	cacheBlockStore, err := lib.NewCacheBlockStore(blockCacheSize)
	if err != nil {
		return nil, err
	}

	// Set up support for identity hashes (https://github.com/ipfs/bifrost-gateway/issues/38)
	cacheBlockStore = bstore.NewIdStore(cacheBlockStore)

	var gwAPI gateway.IPFSBackend
	if !useGraphBackend {
		// Sets up an exchange based on the given Block Store
		exch, err := newExchange(bs)
		if err != nil {
			return nil, err
		}

		// Sets up a blockservice which tries the cache and falls back to the exchange
		blockService := blockservice.New(cacheBlockStore, exch)

<<<<<<< HEAD
		// Creates the gateway with the block service and the routing.
		gwAPI, err = gateway.NewBlocksGateway(blockService, gateway.WithValueStore(routing))
		if err != nil {
			return nil, err
		}
	} else {
		// Sets up an exchange based on the given Block Store
		exch, err := newExchange(bs)
		if err != nil {
			return nil, err
		}

		gwAPI, err = lib.NewGraphGatewayBackend(bs.(lib.CarFetcher), exch, lib.WithValueStore(routing), lib.WithBlockstore(cacheBlockStore))
		if err != nil {
			return nil, err
		}
=======
	// Creates the gateway with the block service and the routing.
	gwAPI, err := gateway.NewBlocksGateway(blockService, gateway.WithValueStore(routing))
	if err != nil {
		return nil, err
>>>>>>> 39ad2fe2
	}

	headers := map[string][]string{}
	gateway.AddAccessControlHeaders(headers)

	gwConf := gateway.Config{
		Headers: headers,
	}

	gwHandler := gateway.NewHandler(gwConf, gwAPI)
	mux := http.NewServeMux()
	mux.Handle("/ipfs/", gwHandler)
	mux.Handle("/ipns/", gwHandler)
	mux.Handle("/api/v0/", newKuboRPCHandler(kuboRPC))

	// Note: in the future we may want to make this more configurable.
	noDNSLink := false
	publicGateways := map[string]*gateway.Specification{
		"localhost": {
			Paths:         []string{"/ipfs", "/ipns"},
			NoDNSLink:     noDNSLink,
			UseSubdomains: true,
		},
		"dweb.link": {
			Paths:         []string{"/ipfs", "/ipns"},
			NoDNSLink:     noDNSLink,
			UseSubdomains: true,
		},
	}

	// If we're doing tests, ensure the right public gateways are enabled.
	if os.Getenv("GATEWAY_CONFORMANCE_TEST") == "true" {
		publicGateways["example.com"] = &gateway.Specification{
			Paths:         []string{"/ipfs", "/ipns"},
			NoDNSLink:     noDNSLink,
			UseSubdomains: true,
		}
	}

	// Creates metrics handler for total response size. Matches the same metrics
	// from Kubo:
	// https://github.com/ipfs/kubo/blob/e550d9e4761ea394357c413c02ade142c0dea88c/core/corehttp/metrics.go#L79-L152
	sum := prometheus.NewSummaryVec(prometheus.SummaryOpts{
		Namespace:  "ipfs",
		Subsystem:  "http",
		Name:       "response_size_bytes",
		Help:       "The HTTP response sizes in bytes.",
		Objectives: map[float64]float64{0.5: 0.05, 0.9: 0.01, 0.99: 0.001},
	}, nil)
	err = prometheus.Register(sum)
	if err != nil {
		return nil, err
	}

	// Construct the HTTP handler for the gateway.
	handler := withConnect(mux)
	handler = http.Handler(gateway.WithHostname(handler, gwAPI, publicGateways, noDNSLink))
	handler = promhttp.InstrumentHandlerResponseSize(sum, handler)

	// Add logging
	handler = withRequestLogger(handler)

	return &http.Server{
		Handler: handler,
		Addr:    ":" + strconv.Itoa(port),
	}, nil
}

func newKuboRPCHandler(endpoints []string) http.Handler {
	mux := http.NewServeMux()

	// Endpoints that can be redirected to the gateway itself as they can be handled
	// by the path gateway. We use 303 See Other here to ensure that the API requests
	// are transformed to GET requests to the gateway.
	// - https://developer.mozilla.org/en-US/docs/Web/HTTP/Status/303
	redirectToGateway := func(format string) http.HandlerFunc {
		return func(w http.ResponseWriter, r *http.Request) {
			path := path.New(r.URL.Query().Get("arg"))
			url := path.String()
			if format != "" {
				url += "?format=" + format
			}

			goLog.Debugw("api request redirected to gateway", "url", r.URL, "redirect", url)
			http.Redirect(w, r, url, http.StatusSeeOther)
		}
	}

	mux.HandleFunc("/api/v0/cat", redirectToGateway(""))
	mux.HandleFunc("/api/v0/dag/export", redirectToGateway("car"))
	mux.HandleFunc("/api/v0/block/get", redirectToGateway("raw"))
	mux.HandleFunc("/api/v0/dag/get", func(w http.ResponseWriter, r *http.Request) {
		path := path.New(r.URL.Query().Get("arg"))
		codec := r.URL.Query().Get("output-codec")
		if codec == "" {
			codec = "dag-json"
		}
		url := fmt.Sprintf("%s?format=%s", path.String(), codec)
		goLog.Debugw("api request redirected to gateway", "url", r.URL, "redirect", url)
		http.Redirect(w, r, url, http.StatusSeeOther)
	})

	// Endpoints that have high traffic volume. We will keep redirecting these
	// for now to Kubo endpoints that are able to handle these requests. We use
	// 307 Temporary Redirect in order to preserve the original HTTP Method.
	// - https://developer.mozilla.org/en-US/docs/Web/HTTP/Status/307
	s := rand.NewSource(time.Now().Unix())
	rand := rand.New(s)
	redirectToKubo := func(w http.ResponseWriter, r *http.Request) {
		// Naively choose one of the Kubo RPC clients.
		endpoint := endpoints[rand.Intn(len(endpoints))]
		url := endpoint + r.URL.Path + "?" + r.URL.RawQuery
		goLog.Debugw("api request redirected to kubo", "url", r.URL, "redirect", url)
		http.Redirect(w, r, url, http.StatusTemporaryRedirect)
	}

	mux.HandleFunc("/api/v0/name/resolve", redirectToKubo)
	mux.HandleFunc("/api/v0/resolve", redirectToKubo)
	mux.HandleFunc("/api/v0/dag/resolve", redirectToKubo)
	mux.HandleFunc("/api/v0/dns", redirectToKubo)

	// Remaining requests to the API receive a 501, as well as an explanation.
	mux.HandleFunc("/", func(w http.ResponseWriter, r *http.Request) {
		w.WriteHeader(http.StatusNotImplemented)
		goLog.Debugw("api request returned 501", "url", r.URL)
		w.Write([]byte("The /api/v0 Kubo RPC is now discontinued on this server as it is not part of the gateway specification. If you need this API, please self-host a Kubo instance yourself: https://docs.ipfs.tech/install/command-line/"))
	})

	return mux
}

// MutexFractionOption allows to set runtime.SetMutexProfileFraction via HTTP
// using POST request with parameter 'fraction'.
func MutexFractionOption(path string, mux *http.ServeMux) *http.ServeMux {
	mux.HandleFunc(path, func(w http.ResponseWriter, r *http.Request) {
		if r.Method != http.MethodPost {
			http.Error(w, "only POST allowed", http.StatusMethodNotAllowed)
			return
		}
		if err := r.ParseForm(); err != nil {
			http.Error(w, err.Error(), http.StatusBadRequest)
			return
		}

		asfr := r.Form.Get("fraction")
		if len(asfr) == 0 {
			http.Error(w, "parameter 'fraction' must be set", http.StatusBadRequest)
			return
		}

		fr, err := strconv.Atoi(asfr)
		if err != nil {
			http.Error(w, err.Error(), http.StatusBadRequest)
			return
		}
		runtime.SetMutexProfileFraction(fr)
	})

	return mux
}

// BlockProfileRateOption allows to set runtime.SetBlockProfileRate via HTTP
// using POST request with parameter 'rate'.
// The profiler tries to sample 1 event every <rate> nanoseconds.
// If rate == 1, then the profiler samples every blocking event.
// To disable, set rate = 0.
func BlockProfileRateOption(path string, mux *http.ServeMux) *http.ServeMux {
	mux.HandleFunc(path, func(w http.ResponseWriter, r *http.Request) {
		if r.Method != http.MethodPost {
			http.Error(w, "only POST allowed", http.StatusMethodNotAllowed)
			return
		}
		if err := r.ParseForm(); err != nil {
			http.Error(w, err.Error(), http.StatusBadRequest)
			return
		}

		rateStr := r.Form.Get("rate")
		if len(rateStr) == 0 {
			http.Error(w, "parameter 'rate' must be set", http.StatusBadRequest)
			return
		}

		rate, err := strconv.Atoi(rateStr)
		if err != nil {
			http.Error(w, err.Error(), http.StatusBadRequest)
			return
		}
		runtime.SetBlockProfileRate(rate)
	})
	return mux
}<|MERGE_RESOLUTION|>--- conflicted
+++ resolved
@@ -4,11 +4,8 @@
 	"fmt"
 	"math/rand"
 	"net/http"
-<<<<<<< HEAD
+	"os"
 	"runtime"
-=======
-	"os"
->>>>>>> 39ad2fe2
 	"strconv"
 	"time"
 
@@ -92,7 +89,6 @@
 		// Sets up a blockservice which tries the cache and falls back to the exchange
 		blockService := blockservice.New(cacheBlockStore, exch)
 
-<<<<<<< HEAD
 		// Creates the gateway with the block service and the routing.
 		gwAPI, err = gateway.NewBlocksGateway(blockService, gateway.WithValueStore(routing))
 		if err != nil {
@@ -109,12 +105,6 @@
 		if err != nil {
 			return nil, err
 		}
-=======
-	// Creates the gateway with the block service and the routing.
-	gwAPI, err := gateway.NewBlocksGateway(blockService, gateway.WithValueStore(routing))
-	if err != nil {
-		return nil, err
->>>>>>> 39ad2fe2
 	}
 
 	headers := map[string][]string{}
